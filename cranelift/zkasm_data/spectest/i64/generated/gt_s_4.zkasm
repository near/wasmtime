--- conflicted
+++ resolved
@@ -8,16 +8,10 @@
   SP + 4 => SP
   C :MSTORE(SP - 1)
   D :MSTORE(SP - 2)
-<<<<<<< HEAD
   E :MSTORE(SP - 3)
   B :MSTORE(SP - 4)
-  9223372036854775808n => A
-  9223372036854775808n => B
-=======
-  B :MSTORE(SP - 3)
   9223372036854775808n => A  ;; LoadConst64(9223372036854775808)
   9223372036854775808n => B  ;; LoadConst64(9223372036854775808)
->>>>>>> 57b1525b
   A => C
   B => A
   C => B
@@ -26,12 +20,8 @@
   0 => D
   0 => C
   ${A * B} => A :ARITH
-<<<<<<< HEAD
   A => E
-  0n => B
-=======
   0n => B  ;; LoadConst32(0)
->>>>>>> 57b1525b
   B :ASSERT
   $ => C :MLOAD(SP - 1)
   $ => D :MLOAD(SP - 2)
