start:
  zkPC + 2 => RR
  :JMP(function_1)
  :JMP(finalizeExecution)
function_1:
  SP + 1 => SP
  RR :MSTORE(SP - 1)
  SP + 4 => SP
  C :MSTORE(SP - 1)
  D :MSTORE(SP - 2)
<<<<<<< HEAD
  E :MSTORE(SP - 3)
  B :MSTORE(SP - 4)
  1n => A
  1n => B
=======
  B :MSTORE(SP - 3)
  1n => A  ;; LoadConst64(1)
  1n => B  ;; LoadConst64(1)
>>>>>>> 57b1525b
  A => C
  B => A
  C => B
  $ => A :SLT
  1 - A => A
  4294967296n => B
  0 => D
  0 => C
  ${A * B} => A :ARITH
<<<<<<< HEAD
  A => E
  4294967296n => B
=======
  4294967296n => B  ;; LoadConst32(1)
>>>>>>> 57b1525b
  B :ASSERT
  $ => C :MLOAD(SP - 1)
  $ => D :MLOAD(SP - 2)
  $ => E :MLOAD(SP - 3)
  $ => B :MLOAD(SP - 4)
  SP - 4 => SP
  $ => RR :MLOAD(SP - 1)
  SP - 1 => SP
  :JMP(RR)
finalizeExecution:
  ${beforeLast()}  :JMPN(finalizeExecution)
                   :JMP(start)
INCLUDE "helpers/2-exp.zkasm"<|MERGE_RESOLUTION|>--- conflicted
+++ resolved
@@ -8,16 +8,10 @@
   SP + 4 => SP
   C :MSTORE(SP - 1)
   D :MSTORE(SP - 2)
-<<<<<<< HEAD
   E :MSTORE(SP - 3)
   B :MSTORE(SP - 4)
-  1n => A
-  1n => B
-=======
-  B :MSTORE(SP - 3)
   1n => A  ;; LoadConst64(1)
   1n => B  ;; LoadConst64(1)
->>>>>>> 57b1525b
   A => C
   B => A
   C => B
@@ -27,12 +21,8 @@
   0 => D
   0 => C
   ${A * B} => A :ARITH
-<<<<<<< HEAD
   A => E
-  4294967296n => B
-=======
   4294967296n => B  ;; LoadConst32(1)
->>>>>>> 57b1525b
   B :ASSERT
   $ => C :MLOAD(SP - 1)
   $ => D :MLOAD(SP - 2)
