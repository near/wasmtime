start:
  zkPC + 2 => RR
  :JMP(function_1)
  :JMP(finalizeExecution)
function_1:
  SP + 1 => SP
  RR :MSTORE(SP - 1)
  SP + 4 => SP
  C :MSTORE(SP - 1)
  D :MSTORE(SP - 2)
<<<<<<< HEAD
  E :MSTORE(SP - 3)
  B :MSTORE(SP - 4)
  0n => A
  1n => B
=======
  B :MSTORE(SP - 3)
  0n => A  ;; LoadConst64(0)
  1n => B  ;; LoadConst64(1)
>>>>>>> 57b1525b
  A => C
  B => A
  C => B
  $ => A :SLT
  4294967296n => B
  0 => D
  0 => C
  ${A * B} => A :ARITH
<<<<<<< HEAD
  A => E
  0n => B
=======
  0n => B  ;; LoadConst32(0)
>>>>>>> 57b1525b
  B :ASSERT
  $ => C :MLOAD(SP - 1)
  $ => D :MLOAD(SP - 2)
  $ => E :MLOAD(SP - 3)
  $ => B :MLOAD(SP - 4)
  SP - 4 => SP
  $ => RR :MLOAD(SP - 1)
  SP - 1 => SP
  :JMP(RR)
finalizeExecution:
  ${beforeLast()}  :JMPN(finalizeExecution)
                   :JMP(start)
INCLUDE "helpers/2-exp.zkasm"<|MERGE_RESOLUTION|>--- conflicted
+++ resolved
@@ -8,16 +8,10 @@
   SP + 4 => SP
   C :MSTORE(SP - 1)
   D :MSTORE(SP - 2)
-<<<<<<< HEAD
   E :MSTORE(SP - 3)
   B :MSTORE(SP - 4)
-  0n => A
-  1n => B
-=======
-  B :MSTORE(SP - 3)
   0n => A  ;; LoadConst64(0)
   1n => B  ;; LoadConst64(1)
->>>>>>> 57b1525b
   A => C
   B => A
   C => B
@@ -26,12 +20,8 @@
   0 => D
   0 => C
   ${A * B} => A :ARITH
-<<<<<<< HEAD
   A => E
-  0n => B
-=======
   0n => B  ;; LoadConst32(0)
->>>>>>> 57b1525b
   B :ASSERT
   $ => C :MLOAD(SP - 1)
   $ => D :MLOAD(SP - 2)
