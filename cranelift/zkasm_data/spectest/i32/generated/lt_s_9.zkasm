start:
  zkPC + 2 => RR
  :JMP(function_1)
  :JMP(finalizeExecution)
function_1:
  SP + 1 => SP
  RR :MSTORE(SP - 1)
  SP + 4 => SP
  C :MSTORE(SP - 1)
  D :MSTORE(SP - 2)
<<<<<<< HEAD
  E :MSTORE(SP - 3)
  B :MSTORE(SP - 4)
  9223372036854775808n => A
  0n => B
=======
  B :MSTORE(SP - 3)
  9223372036854775808n => A  ;; LoadConst32(2147483648)
  0n => B  ;; LoadConst32(0)
>>>>>>> 57b1525b
  $ => A :SLT
  4294967296n => B
  0 => D
  0 => C
  ${A * B} => A :ARITH
<<<<<<< HEAD
  A => E
  4294967296n => B
=======
  4294967296n => B  ;; LoadConst32(1)
>>>>>>> 57b1525b
  B :ASSERT
  $ => C :MLOAD(SP - 1)
  $ => D :MLOAD(SP - 2)
  $ => E :MLOAD(SP - 3)
  $ => B :MLOAD(SP - 4)
  SP - 4 => SP
  $ => RR :MLOAD(SP - 1)
  SP - 1 => SP
  :JMP(RR)
finalizeExecution:
  ${beforeLast()}  :JMPN(finalizeExecution)
                   :JMP(start)
INCLUDE "helpers/2-exp.zkasm"<|MERGE_RESOLUTION|>--- conflicted
+++ resolved
@@ -8,27 +8,17 @@
   SP + 4 => SP
   C :MSTORE(SP - 1)
   D :MSTORE(SP - 2)
-<<<<<<< HEAD
   E :MSTORE(SP - 3)
   B :MSTORE(SP - 4)
-  9223372036854775808n => A
-  0n => B
-=======
-  B :MSTORE(SP - 3)
   9223372036854775808n => A  ;; LoadConst32(2147483648)
   0n => B  ;; LoadConst32(0)
->>>>>>> 57b1525b
   $ => A :SLT
   4294967296n => B
   0 => D
   0 => C
   ${A * B} => A :ARITH
-<<<<<<< HEAD
   A => E
-  4294967296n => B
-=======
   4294967296n => B  ;; LoadConst32(1)
->>>>>>> 57b1525b
   B :ASSERT
   $ => C :MLOAD(SP - 1)
   $ => D :MLOAD(SP - 2)
