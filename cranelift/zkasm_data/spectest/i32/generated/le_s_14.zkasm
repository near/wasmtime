start:
  zkPC + 2 => RR
  :JMP(function_1)
  :JMP(finalizeExecution)
function_1:
  SP + 1 => SP
  RR :MSTORE(SP - 1)
  SP + 4 => SP
  C :MSTORE(SP - 1)
  D :MSTORE(SP - 2)
<<<<<<< HEAD
  E :MSTORE(SP - 3)
  B :MSTORE(SP - 4)
  9223372032559808512n => A
  9223372036854775808n => B
=======
  B :MSTORE(SP - 3)
  9223372032559808512n => A  ;; LoadConst32(2147483647)
  9223372036854775808n => B  ;; LoadConst32(2147483648)
>>>>>>> 57b1525b
  A => C
  B => A
  C => B
  $ => A :SLT
  1 - A => A
  4294967296n => B
  0 => D
  0 => C
  ${A * B} => A :ARITH
<<<<<<< HEAD
  A => E
  0n => B
=======
  0n => B  ;; LoadConst32(0)
>>>>>>> 57b1525b
  B :ASSERT
  $ => C :MLOAD(SP - 1)
  $ => D :MLOAD(SP - 2)
  $ => E :MLOAD(SP - 3)
  $ => B :MLOAD(SP - 4)
  SP - 4 => SP
  $ => RR :MLOAD(SP - 1)
  SP - 1 => SP
  :JMP(RR)
finalizeExecution:
  ${beforeLast()}  :JMPN(finalizeExecution)
                   :JMP(start)
INCLUDE "helpers/2-exp.zkasm"<|MERGE_RESOLUTION|>--- conflicted
+++ resolved
@@ -8,16 +8,10 @@
   SP + 4 => SP
   C :MSTORE(SP - 1)
   D :MSTORE(SP - 2)
-<<<<<<< HEAD
   E :MSTORE(SP - 3)
   B :MSTORE(SP - 4)
-  9223372032559808512n => A
-  9223372036854775808n => B
-=======
-  B :MSTORE(SP - 3)
   9223372032559808512n => A  ;; LoadConst32(2147483647)
   9223372036854775808n => B  ;; LoadConst32(2147483648)
->>>>>>> 57b1525b
   A => C
   B => A
   C => B
@@ -27,12 +21,8 @@
   0 => D
   0 => C
   ${A * B} => A :ARITH
-<<<<<<< HEAD
   A => E
-  0n => B
-=======
   0n => B  ;; LoadConst32(0)
->>>>>>> 57b1525b
   B :ASSERT
   $ => C :MLOAD(SP - 1)
   $ => D :MLOAD(SP - 2)
