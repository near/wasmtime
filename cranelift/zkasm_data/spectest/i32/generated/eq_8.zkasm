start:
  zkPC + 2 => RR
  :JMP(function_1)
  :JMP(finalizeExecution)
function_1:
  SP + 1 => SP
  RR :MSTORE(SP - 1)
  SP + 4 => SP
  C :MSTORE(SP - 1)
  D :MSTORE(SP - 2)
<<<<<<< HEAD
  E :MSTORE(SP - 3)
  B :MSTORE(SP - 4)
  0n => A
  4294967296n => B
=======
  B :MSTORE(SP - 3)
  0n => A  ;; LoadConst32(0)
  4294967296n => B  ;; LoadConst32(1)
>>>>>>> 57b1525b
  $ => A :EQ
  4294967296n => B
  0 => D
  0 => C
  ${A * B} => A :ARITH
<<<<<<< HEAD
  A => E
  0n => B
=======
  0n => B  ;; LoadConst32(0)
>>>>>>> 57b1525b
  B :ASSERT
  $ => C :MLOAD(SP - 1)
  $ => D :MLOAD(SP - 2)
  $ => E :MLOAD(SP - 3)
  $ => B :MLOAD(SP - 4)
  SP - 4 => SP
  $ => RR :MLOAD(SP - 1)
  SP - 1 => SP
  :JMP(RR)
finalizeExecution:
  ${beforeLast()}  :JMPN(finalizeExecution)
                   :JMP(start)
INCLUDE "helpers/2-exp.zkasm"<|MERGE_RESOLUTION|>--- conflicted
+++ resolved
@@ -8,27 +8,17 @@
   SP + 4 => SP
   C :MSTORE(SP - 1)
   D :MSTORE(SP - 2)
-<<<<<<< HEAD
   E :MSTORE(SP - 3)
   B :MSTORE(SP - 4)
-  0n => A
-  4294967296n => B
-=======
-  B :MSTORE(SP - 3)
   0n => A  ;; LoadConst32(0)
   4294967296n => B  ;; LoadConst32(1)
->>>>>>> 57b1525b
   $ => A :EQ
   4294967296n => B
   0 => D
   0 => C
   ${A * B} => A :ARITH
-<<<<<<< HEAD
   A => E
-  0n => B
-=======
   0n => B  ;; LoadConst32(0)
->>>>>>> 57b1525b
   B :ASSERT
   $ => C :MLOAD(SP - 1)
   $ => D :MLOAD(SP - 2)
