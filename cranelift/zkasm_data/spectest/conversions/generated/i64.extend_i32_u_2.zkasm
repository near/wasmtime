--- conflicted
+++ resolved
@@ -5,25 +5,18 @@
 function_1:
   SP + 1 => SP
   RR :MSTORE(SP - 1)
-<<<<<<< HEAD
   SP + 4 => SP
   C :MSTORE(SP - 1)
   D :MSTORE(SP - 2)
   E :MSTORE(SP - 3)
   B :MSTORE(SP - 4)
-  42949672960000n => E
+  42949672960000n => E  ;; LoadConst32(10000)
   4294967296n => B
   0 => D
   0 => C
   ${E / B} => A
   E:ARITH
-  10000n => B
-=======
-  SP + 2 => SP
-  B :MSTORE(SP - 1)
-  42949672960000n => A  ;; LoadConst32(10000)
   10000n => B  ;; LoadConst64(10000)
->>>>>>> 57b1525b
   B :ASSERT
   $ => C :MLOAD(SP - 1)
   $ => D :MLOAD(SP - 2)
