--- conflicted
+++ resolved
@@ -35,9 +35,6 @@
 cranelift-wasm.workspace = true
 wasmparser.workspace = true
 cranelift.workspace = true
-<<<<<<< HEAD
+smallvec = { workspace = true }
 env_logger = { workspace = true }
-expect-test = { workspace = true }
-=======
-smallvec = { workspace = true }
->>>>>>> fa6fcd94
+expect-test = { workspace = true }