--- conflicted
+++ resolved
@@ -37,13 +37,8 @@
   cancel-in-progress: true
 
 jobs:  
-<<<<<<< HEAD
-  test_zkasm_64:
-    name: Test generated zkAsm on 64-bit zk processor
-=======
   test_zkasm:
     name: Test generated zkAsm on the ZK processor
->>>>>>> 303626b3
     runs-on: ubuntu-latest
     steps:
     - uses: actions/checkout@v3
@@ -52,11 +47,7 @@
     - uses: actions/setup-node@v3
       with:
         node-version: '20.8.0'
-<<<<<<< HEAD
-    - run: ./ci/test-zk-64.sh --install-zkwasm --all
-=======
     - run: ./ci/test-zkasm.sh --all
->>>>>>> 303626b3
 
   rustfmt:
     name: Rustfmt
